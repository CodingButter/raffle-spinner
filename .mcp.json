{
  "mcpServers": {
    "playwright": {
      "type": "stdio",
      "command": "npx",
      "args": ["-y", "@executeautomation/playwright-mcp-server"]
    },
    "code-health": {
      "command": "npx",
      "args": ["--yes", "--package=butter-code-health@latest", "code-health-mcp"],
      "env": {
        "CODE_HEALTH_AUTO_START": "true",
<<<<<<< HEAD
        "CODE_HEALTH_PORT": "43117"
=======
        "CODE_HEALTH_PORT": "43112"
>>>>>>> b4520d95
      }
    },
    "memento": {
      "command": "npx",
      "args": ["-y", "@gannonh/memento-mcp"],
      "env": {
        "MEMORY_STORAGE_TYPE": "neo4j",
        "NEO4J_URI": "bolt://localhost:7687",
        "NEO4J_USERNAME": "neo4j",
        "NEO4J_PASSWORD": "DrawDay_Memory_2025!",
        "NEO4J_DATABASE": "neo4j",
        "OPENAI_API_KEY": "",
        "OPENAI_EMBEDDING_MODEL": "text-embedding-3-small",
        "TEAM_NAME": "DrawDay Development Team",
        "TEAM_ID": "drawday-dev-team"
      }
    }
  }
}<|MERGE_RESOLUTION|>--- conflicted
+++ resolved
@@ -10,11 +10,7 @@
       "args": ["--yes", "--package=butter-code-health@latest", "code-health-mcp"],
       "env": {
         "CODE_HEALTH_AUTO_START": "true",
-<<<<<<< HEAD
-        "CODE_HEALTH_PORT": "43117"
-=======
         "CODE_HEALTH_PORT": "43112"
->>>>>>> b4520d95
       }
     },
     "memento": {
