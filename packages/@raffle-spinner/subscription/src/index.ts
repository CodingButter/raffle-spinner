--- conflicted
+++ resolved
@@ -17,17 +17,10 @@
   },
   basic: {
     maxContestants: 5000,
-<<<<<<< HEAD
-    maxRaffles: 20,
-    hasApiSupport: false,
-    hasBranding: true,
-    hasCustomization: false,
-=======
     maxRaffles: 50,
     hasApiSupport: false,
     hasBranding: false,
     hasCustomization: true,
->>>>>>> e1855414
   },
   pro: {
     maxContestants: null, // unlimited
