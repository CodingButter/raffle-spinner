{
  "name": "drawday",
  "version": "1.0.0",
  "private": true,
  "description": "DrawDay - Professional Solutions for UK Raffle Companies",
  "scripts": {
    "dev": "pnpm -r --parallel dev",
    "build": "pnpm -r --filter='!@drawday/spinner-extension' build && pnpm --filter @drawday/spinner-extension build",
    "build:website": "pnpm -r --filter='!@drawday/spinner-extension' build",
    "clean": "pnpm -r clean",
    "lint": "eslint . --ext .ts,.tsx,.js,.jsx",
    "lint:fix": "eslint . --ext .ts,.tsx,.js,.jsx --fix",
    "format": "prettier --write \"{apps,packages}/**/*.{ts,tsx,js,jsx,json,md,css}\" \"*.{json,md,js}\"",
    "format:check": "prettier --check \"{apps,packages}/**/*.{ts,tsx,js,jsx,json,md,css}\" \"*.{json,md,js}\"",
    "typecheck": "pnpm -r typecheck",
    "quality": "pnpm lint && pnpm format:check && pnpm typecheck",
    "quality:fix": "pnpm lint:fix && pnpm format",
    "prepush": "pnpm quality && pnpm build",
    "prepare": "husky",
<<<<<<< HEAD
    "test": "pnpm --filter @drawday/spinner-extension test",
    "test:run": "pnpm --filter @drawday/spinner-extension test:run",
    "test:coverage": "pnpm --filter @drawday/spinner-extension test:coverage",
    "test:e2e": "pnpm --filter @drawday/spinner-extension test:e2e",
    "test:e2e:ui": "pnpm --filter @drawday/spinner-extension test:e2e:ui",
    "test:e2e:debug": "pnpm --filter @drawday/spinner-extension test:e2e:debug",
    "storybook": "pnpm --filter @drawday/spinner-extension storybook",
    "dev:standalone": "pnpm --filter @drawday/spinner-extension dev:standalone"
=======
    "test": "pnpm -r test",
    "test:run": "pnpm -r test:run",
    "test:e2e": "pnpm -r test:e2e",
    "fix:testing": "node scripts/fix-testing-infrastructure.mjs"
>>>>>>> 8ac11169
  },
  "devDependencies": {
    "@drawday/eslint-config": "workspace:*",
    "@drawday/prettier-config": "workspace:*",
    "eslint": "^8.57.0",
    "husky": "^9.1.7",
    "lint-staged": "^16.1.5",
    "prettier": "^3.3.3",
    "typescript": "^5.5.4"
  },
  "packageManager": "pnpm@9.15.9+sha512.68046141893c66fad01c079231128e9afb89ef87e2691d69e4d40eee228988295fd4682181bae55b58418c3a253bde65a505ec7c5f9403ece5cc3cd37dcf2531",
  "engines": {
    "node": ">=20.0.0"
  }
}<|MERGE_RESOLUTION|>--- conflicted
+++ resolved
@@ -17,7 +17,6 @@
     "quality:fix": "pnpm lint:fix && pnpm format",
     "prepush": "pnpm quality && pnpm build",
     "prepare": "husky",
-<<<<<<< HEAD
     "test": "pnpm --filter @drawday/spinner-extension test",
     "test:run": "pnpm --filter @drawday/spinner-extension test:run",
     "test:coverage": "pnpm --filter @drawday/spinner-extension test:coverage",
@@ -25,13 +24,8 @@
     "test:e2e:ui": "pnpm --filter @drawday/spinner-extension test:e2e:ui",
     "test:e2e:debug": "pnpm --filter @drawday/spinner-extension test:e2e:debug",
     "storybook": "pnpm --filter @drawday/spinner-extension storybook",
-    "dev:standalone": "pnpm --filter @drawday/spinner-extension dev:standalone"
-=======
-    "test": "pnpm -r test",
-    "test:run": "pnpm -r test:run",
-    "test:e2e": "pnpm -r test:e2e",
+    "dev:standalone": "pnpm --filter @drawday/spinner-extension dev:standalone",
     "fix:testing": "node scripts/fix-testing-infrastructure.mjs"
->>>>>>> 8ac11169
   },
   "devDependencies": {
     "@drawday/eslint-config": "workspace:*",
