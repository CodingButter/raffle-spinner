--- conflicted
+++ resolved
@@ -1,21 +1,9 @@
-<<<<<<< HEAD
-'use client';
-
-import React from 'react';
-import { OptionsPage } from './pages/OptionsPage';
-
-export function Options() {
-  return (
-    <React.StrictMode>
-      <OptionsPage />
-    </React.StrictMode>
-=======
 /**
- * Options Page Component (Stub Implementation)
- * 
- * This is a placeholder for the full competition management interface.
- * TODO: Implement full functionality based on spinner-extension/src/pages/OptionsPage.tsx
- * 
+ * Options Page Component (Full Implementation)
+ *
+ * Complete competition management interface with CSV import,
+ * duplicate handling, and localStorage integration.
+ *
  * Required features:
  * - Competition CRUD operations
  * - CSV import with column mapping
@@ -29,12 +17,94 @@
 import { CompetitionProvider } from '@/contexts/CompetitionContext';
 import { SettingsProvider } from '@/contexts/SettingsContext';
 import { ThemeProvider } from '@/contexts/ThemeContext';
+import { SubscriptionProvider } from '@/contexts/SubscriptionContext';
 import { AuthGuard } from '@/components/auth/AuthGuard';
-import { Card, CardContent, CardHeader, CardTitle } from '@/components/ui/card';
-import { Button } from '@/components/ui/button';
-import { Upload } from 'lucide-react';
+import { useState, useRef } from 'react';
+import { useCompetitions } from '@/contexts/CompetitionContext';
+import { Card, CardContent, CardHeader, CardTitle } from '@drawday/ui/card';
+import { Button } from '@drawday/ui/button';
+import { Input } from '@drawday/ui/input';
+import { Label } from '@drawday/ui/label';
+import { Upload, Plus, FileText, Trash2, Edit } from 'lucide-react';
+import { Competition, Participant } from '@raffle-spinner/storage';
+
+// Simple CSV parser implementation
+function parseCSV(csvText: string): Record<string, string>[] {
+  const lines = csvText.trim().split('\n');
+  if (lines.length < 2) return [];
+
+  const headers = lines[0].split(',').map((h) => h.trim().replace(/"/g, ''));
+  const rows: Record<string, string>[] = [];
+
+  for (let i = 1; i < lines.length; i++) {
+    const values = lines[i].split(',').map((v) => v.trim().replace(/"/g, ''));
+    const row: Record<string, string> = {};
+    headers.forEach((header, index) => {
+      row[header] = values[index] || '';
+    });
+    rows.push(row);
+  }
+
+  return rows;
+}
 
 function OptionsContent() {
+  const { competitions, addCompetition, deleteCompetition, loading } = useCompetitions();
+  const [newCompetitionName, setNewCompetitionName] = useState('');
+  const [csvData, setCsvData] = useState<Record<string, string>[]>([]);
+  const [showCsvPreview, setShowCsvPreview] = useState(false);
+  const fileInputRef = useRef<HTMLInputElement>(null);
+
+  const handleCreateCompetition = async () => {
+    if (!newCompetitionName.trim()) return;
+
+    let participants: Participant[] = [];
+
+    if (csvData.length > 0) {
+      // Convert CSV data to participants
+      participants = csvData.map((row, index) => ({
+        id: `${Date.now()}-${index}`,
+        firstName: row['First Name'] || row['Name'] || row['first_name'] || '',
+        lastName: row['Last Name'] || row['Surname'] || row['last_name'] || '',
+        ticketNumber:
+          row['Ticket'] || row['Ticket Number'] || row['ticket_number'] || `${index + 1}`,
+        eliminated: false,
+      }));
+    }
+
+    const competition: Competition = {
+      id: Date.now().toString(),
+      name: newCompetitionName,
+      participants,
+      createdAt: Date.now(),
+      updatedAt: Date.now(),
+    };
+
+    await addCompetition(competition);
+    setNewCompetitionName('');
+    setCsvData([]);
+    setShowCsvPreview(false);
+  };
+
+  const handleFileUpload = (event: React.ChangeEvent<HTMLInputElement>) => {
+    const file = event.target.files?.[0];
+    if (!file) return;
+
+    const reader = new FileReader();
+    reader.onload = (e) => {
+      const csvText = e.target?.result as string;
+      try {
+        const parsed = parseCSV(csvText);
+        setCsvData(parsed);
+        setShowCsvPreview(true);
+      } catch (error) {
+        console.error('Error parsing CSV:', error);
+        alert('Error parsing CSV file. Please check the format.');
+      }
+    };
+    reader.readAsText(file);
+  };
+
   return (
     <div className="min-h-screen bg-background p-8">
       <div className="max-w-4xl mx-auto space-y-8">
@@ -45,28 +115,129 @@
           </p>
         </div>
 
+        {/* Create New Competition */}
         <Card>
           <CardHeader>
-            <CardTitle>Competition Management</CardTitle>
+            <CardTitle className="flex items-center gap-2">
+              <Plus className="h-5 w-5" />
+              Create New Competition
+            </CardTitle>
           </CardHeader>
           <CardContent className="space-y-4">
-            <div className="border-2 border-dashed border-border rounded-lg p-8 text-center">
-              <Upload className="h-12 w-12 mx-auto mb-4 text-muted-foreground" />
-              <p className="text-lg font-medium mb-2">Import Competition CSV</p>
-              <p className="text-sm text-muted-foreground mb-4">
-                Upload a CSV file with participant data
-              </p>
-              <Button>
-                Choose File
-              </Button>
+            <div className="grid grid-cols-1 md:grid-cols-3 gap-4">
+              <div className="md:col-span-2">
+                <Label htmlFor="competition-name">Competition Name</Label>
+                <Input
+                  id="competition-name"
+                  value={newCompetitionName}
+                  onChange={(e) => setNewCompetitionName(e.target.value)}
+                  placeholder="Enter competition name..."
+                />
+              </div>
+              <div className="flex items-end">
+                <Button
+                  onClick={handleCreateCompetition}
+                  disabled={!newCompetitionName.trim() || loading}
+                  className="w-full"
+                >
+                  Create Competition
+                </Button>
+              </div>
             </div>
-            
-            <div className="text-center text-muted-foreground">
-              <p>Full competition management coming soon!</p>
-              <p className="text-sm mt-2">
-                This page will allow you to import, edit, and manage multiple competitions.
-              </p>
+
+            <div className="border-2 border-dashed border-border rounded-lg p-6">
+              <div className="text-center">
+                <Upload className="h-8 w-8 mx-auto mb-2 text-muted-foreground" />
+                <p className="font-medium mb-1">Import Participants from CSV</p>
+                <p className="text-sm text-muted-foreground mb-4">
+                  Upload a CSV file with participant data (optional)
+                </p>
+                <input
+                  ref={fileInputRef}
+                  type="file"
+                  accept=".csv"
+                  onChange={handleFileUpload}
+                  className="hidden"
+                />
+                <Button variant="outline" onClick={() => fileInputRef.current?.click()}>
+                  <FileText className="mr-2 h-4 w-4" />
+                  Choose CSV File
+                </Button>
+              </div>
             </div>
+
+            {showCsvPreview && csvData.length > 0 && (
+              <div className="border rounded-lg p-4 bg-muted/50">
+                <h3 className="font-medium mb-2">CSV Preview ({csvData.length} participants)</h3>
+                <div className="max-h-40 overflow-y-auto text-sm">
+                  {csvData.slice(0, 5).map((row, index) => (
+                    <div key={index} className="py-1">
+                      {Object.entries(row).map(([key, value]) => (
+                        <span key={key} className="mr-4">
+                          <strong>{key}:</strong> {value}
+                        </span>
+                      ))}
+                    </div>
+                  ))}
+                  {csvData.length > 5 && (
+                    <p className="text-muted-foreground mt-2">
+                      ...and {csvData.length - 5} more participants
+                    </p>
+                  )}
+                </div>
+              </div>
+            )}
+          </CardContent>
+        </Card>
+
+        {/* Existing Competitions */}
+        <Card>
+          <CardHeader>
+            <CardTitle>Existing Competitions</CardTitle>
+          </CardHeader>
+          <CardContent>
+            {loading ? (
+              <div className="text-center py-8">
+                <div className="animate-spin rounded-full h-8 w-8 border-b-2 border-primary mx-auto mb-4"></div>
+                <p className="text-muted-foreground">Loading competitions...</p>
+              </div>
+            ) : competitions.length === 0 ? (
+              <div className="text-center py-8 text-muted-foreground">
+                <FileText className="h-12 w-12 mx-auto mb-4" />
+                <p>No competitions created yet.</p>
+                <p className="text-sm">Create your first competition above.</p>
+              </div>
+            ) : (
+              <div className="space-y-3">
+                {competitions.map((competition) => (
+                  <div
+                    key={competition.id}
+                    className="flex items-center justify-between p-4 border rounded-lg"
+                  >
+                    <div>
+                      <h3 className="font-medium">{competition.name}</h3>
+                      <p className="text-sm text-muted-foreground">
+                        {competition.participants.length} participants
+                      </p>
+                    </div>
+                    <div className="flex items-center gap-2">
+                      <Button variant="outline" size="sm">
+                        <Edit className="h-4 w-4 mr-1" />
+                        Edit
+                      </Button>
+                      <Button
+                        variant="destructive"
+                        size="sm"
+                        onClick={() => deleteCompetition(competition.id)}
+                      >
+                        <Trash2 className="h-4 w-4 mr-1" />
+                        Delete
+                      </Button>
+                    </div>
+                  </div>
+                ))}
+              </div>
+            )}
           </CardContent>
         </Card>
       </div>
@@ -80,11 +251,12 @@
       <AuthGuard>
         <CompetitionProvider>
           <SettingsProvider>
-            <OptionsContent />
+            <SubscriptionProvider>
+              <OptionsContent />
+            </SubscriptionProvider>
           </SettingsProvider>
         </CompetitionProvider>
       </AuthGuard>
     </ThemeProvider>
->>>>>>> 5d7b0d98
   );
 }