import Link from 'next/link';
import { ArrowRight, Play } from 'lucide-react';
import { Button } from '@drawday/ui';

interface HeroCTAProps {
  primaryLink: string;
  primaryText: string;
}

/**
 * Hero section CTA buttons
 */
export function HeroCTA({ primaryLink, primaryText }: HeroCTAProps) {
  return (
    <div className="flex flex-col sm:flex-row gap-4 justify-center mb-16">
<<<<<<< HEAD
      <Button
        size="lg"
        className="bg-gradient-to-r from-purple-600 to-blue-600 hover:from-purple-700 hover:to-blue-700 text-white text-lg shadow-2xl shadow-purple-500/25 w-full sm:w-auto"
        asChild
      >
        <Link href={primaryLink}>
=======
      <Link href={primaryLink}>
        <Button
          size="lg"
          className="bg-gradient-to-r from-purple-600 to-blue-600 hover:from-purple-700 hover:to-blue-700 text-white text-lg shadow-2xl shadow-purple-500/25"
        >
>>>>>>> 6b65aeb4
          {primaryText}
          <ArrowRight className="ml-2 w-5 h-5" />
        </Link>
      </Button>
      <Button
        size="lg"
        variant="outline"
<<<<<<< HEAD
        className="border-gray-700 text-white hover:bg-white/10 text-lg w-full sm:w-auto"
=======
        className="border-gray-700 text-white hover:bg-white/10 text-lg"
>>>>>>> 6b65aeb4
      >
        <Play className="mr-2 w-5 h-5" />
        Watch Demo
      </Button>
    </div>
  );
}<|MERGE_RESOLUTION|>--- conflicted
+++ resolved
@@ -13,32 +13,19 @@
 export function HeroCTA({ primaryLink, primaryText }: HeroCTAProps) {
   return (
     <div className="flex flex-col sm:flex-row gap-4 justify-center mb-16">
-<<<<<<< HEAD
-      <Button
-        size="lg"
-        className="bg-gradient-to-r from-purple-600 to-blue-600 hover:from-purple-700 hover:to-blue-700 text-white text-lg shadow-2xl shadow-purple-500/25 w-full sm:w-auto"
-        asChild
-      >
-        <Link href={primaryLink}>
-=======
       <Link href={primaryLink}>
         <Button
           size="lg"
-          className="bg-gradient-to-r from-purple-600 to-blue-600 hover:from-purple-700 hover:to-blue-700 text-white text-lg shadow-2xl shadow-purple-500/25"
+          className="bg-gradient-to-r from-purple-600 to-blue-600 hover:from-purple-700 hover:to-blue-700 text-white text-lg shadow-2xl shadow-purple-500/25 w-full sm:w-auto"
         >
->>>>>>> 6b65aeb4
           {primaryText}
           <ArrowRight className="ml-2 w-5 h-5" />
-        </Link>
-      </Button>
+        </Button>
+      </Link>
       <Button
         size="lg"
         variant="outline"
-<<<<<<< HEAD
         className="border-gray-700 text-white hover:bg-white/10 text-lg w-full sm:w-auto"
-=======
-        className="border-gray-700 text-white hover:bg-white/10 text-lg"
->>>>>>> 6b65aeb4
       >
         <Play className="mr-2 w-5 h-5" />
         Watch Demo
